--- conflicted
+++ resolved
@@ -120,17 +120,9 @@
     }
     // create or append to .gitignore
     const ignoreFile = `${workingDir}/.gitignore`;
-    await writeFile(
-      ignoreFile,
-<<<<<<< HEAD
-      "\n/nhost/config.yaml\n/nhost/.nhost\n/nhost/db_data\n/nhost/minio_data",
-=======
-      `.nhost\n`,
->>>>>>> 7c18dedf
-      {
-        flag: "a",
-      }
-    );
+    await writeFile(ignoreFile, ".nhost\n", {
+      flag: "a",
+    });
 
     // .env.development for hasura webhooks, headers, etc
     const envFile = `${workingDir}/.env.development`;
