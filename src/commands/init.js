--- conflicted
+++ resolved
@@ -120,11 +120,8 @@
     }
     // create or append to .gitignore
     const ignoreFile = `${workingDir}/.gitignore`;
-<<<<<<< HEAD
-    await writeFile(ignoreFile, ".nhost\n", {
-=======
+
     await writeFile(ignoreFile, ".nhost\napi/node_modules", {
->>>>>>> c6172257
       flag: "a",
     });
 
