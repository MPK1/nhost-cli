--- conflicted
+++ resolved
@@ -206,7 +206,6 @@
 
       await writeFile(
         envFile,
-<<<<<<< HEAD
         `REGISTRATION_CUSTOM_FIELDS=${project.hbp_REGISTRATION_CUSTOM_FIELDS}\n`,
         { flag: "a" }
       );
@@ -216,14 +215,6 @@
           envFile,
           `DEFAULT_ALLOWED_USER_ROLES=${project.hbp_DEFAULT_ALLOWED_USER_ROLES}\n`,
           { flag: "a" }
-=======
-        `REGISTRATION_CUSTOM_FIELDS=${project.hbp_REGISTRATION_CUSTOM_FIELDS}`
-      );
-      if (project.hbp_DEFAULT_ALLOWED_USER_ROLE) {
-        await writeFile(
-          envFile,
-          `DEFAULT_ALLOWED_USER_ROLES=${project.hbp_DEFAULT_ALLOWED_USER_ROLES}`
->>>>>>> 484ba82d
         );
       }
     } catch (error) {
