--- conflicted
+++ resolved
@@ -122,11 +122,7 @@
     const ignoreFile = `${workingDir}/.gitignore`;
     await writeFile(
       ignoreFile,
-<<<<<<< HEAD
-      "\n/nhost/config.yaml\n/nhost/.nhost\n/nhost/db_data\n/nhost/minio_data",
-=======
       `.nhost\n`,
->>>>>>> 950989df
       {
         flag: "a",
       }
