const { Command } = require("@oclif/command");
const nunjucks = require("nunjucks");
const fs = require("fs");
const fetch = require("node-fetch");
const chalk = require("chalk");
const util = require("util");
const exec = util.promisify(require("child_process").exec);
const exists = util.promisify(fs.exists);
const writeFile = util.promisify(fs.writeFile);
const mkdir = util.promisify(fs.mkdir);

const spinnerWith = require("../util/spinner");
const selectProject = require("../util/projects");
const {
  authFileExists,
  readAuthFile,
  getCustomApiEndpoint,
  getNhostConfigTemplate,
} = require("../util/config");
const { validateAuth } = require("../util/login");
const checkForHasura = require("../util/dependencies");
const { throws } = require("assert");

class InitCommand extends Command {
  projectOnHBPV2(project) {
    return project.backend_version.includes("v2");
  }

  async _getRoles(hasuraEndpoint, adminSecret) {
    const command = `curl -d '{"type": "run_sql", "args": {"sql": "SELECT * FROM auth.roles;"}}' -H 'X-Hasura-Admin-Secret: ${adminSecret}' ${hasuraEndpoint}/v1/query`;
    try {
      const response = await exec(command);
      const data = JSON.parse(response.stdout).result.splice(1); // remove head (first row)
      const roles = data.map((row) => row[0]);
      return roles;
    } catch (error) {
      console.error(error);
      console.error("Error getting auth roles");
    }
  }

  async _getProviders(hasuraEndpoint, adminSecret) {
    const command = `curl -d '{"type": "run_sql", "args": {"sql": "SELECT * FROM auth.providers;"}}' -H 'X-Hasura-Admin-Secret: ${adminSecret}' ${hasuraEndpoint}/v1/query`;
    try {
      const response = await exec(command);
      const data = JSON.parse(response.stdout).result.splice(1); // remove head (first row)
      const providers = data.map((row) => row[0]);
      return providers;
    } catch (error) {
      console.error(error);
      console.error("Error getting auth providers");
    }
  }

  async _getExtensions(hasuraEndpoint, adminSecret) {
    const command = `curl -d '{"type": "run_sql", "args": {"sql": "SELECT * FROM pg_extension;"}}' -H 'X-Hasura-Admin-Secret: ${adminSecret}' ${hasuraEndpoint}/v1/query`;
    try {
      const response = await exec(command);
      const data = JSON.parse(response.stdout).result.splice(1); // remove head (first row)
      const extensions = data.map((row) => row[1]);
      return extensions;
    } catch (error) {
      console.error(error);
      console.error("Error getting extensions");
    }
  }

  async _writeToFileSync(filePath, data, position = "end") {
    if (!["start", "end"].includes(position)) {
      throw 'Position must be on of: "start", "end"';
    }

    const currentData = fs.readFileSync(filePath);
    var fd = fs.openSync(filePath, "w+");
    var buffer = Buffer.from(data);
    if (position === "end") {
      // prepend old data
      fs.writeSync(fd, currentData, 0, currentData.length, 0);
      fs.writeSync(fd, buffer, 0, buffer.length, currentData.length);
    } else if (position === "start") {
      //append old data
      fs.writeSync(fd, buffer, 0, buffer.length, 0); //write new data
      fs.writeSync(fd, currentData, 0, currentData.length, buffer.length);
    }
    fs.close(fd);
  }

  async run() {
    const apiUrl = getCustomApiEndpoint();
    // assume current working directory
    const workingDir = ".";
    const nhostDir = `${workingDir}/nhost`;
    const dotNhost = `${workingDir}/.nhost`;

    // check if hasura is installed
    try {
      await checkForHasura();
    } catch (err) {
      return this.log(`${chalk.red("Error!")} ${err.message}`);
    }

    // check if auth file exists
    if (!(await authFileExists())) {
      return this.log(
        `${chalk.red(
          "No credentials found!"
        )} Please login first with ${chalk.bold.underline("nhost login")}`
      );
    }

    // get auth config
    const auth = readAuthFile();
    let userData;
    try {
      userData = await validateAuth(apiUrl, auth);
    } catch (err) {
      return this.log(`${chalk.red("Error!")} ${err.message}`);
    }

    // check if project is already initialized
    if (await exists(nhostDir)) {
      return this.log(
        `\n${chalk.white(
          "This directory seems to have a project already configured at ./nhost, skipping"
        )}`
      );
    }

    // personal and team projects
    const projects = [
      ...userData.user.projects,
      ...userData.user.teams.flatMap(({ team }) => team.projects),
    ];

    if (projects.length === 0) {
      return this.log(
        `\nWe couldn't find any projects related to this account, go to ${chalk.bold.underline(
          "https://console.nhost.io/new"
        )} and create one`
      );
    }

    let selectedProjectId;
    try {
      selectedProjectId = await selectProject(projects);
    } catch (err) {
      return this.log(`${chalk.red("Error!")} ${err.message}`);
    }

    const project = projects.find(
      (project) => project.id === selectedProjectId
    );

    const remoteHasuraVersion = project.hasura_gqe_version;
    const dockerImage = `nhost/hasura-cli-docker:${remoteHasuraVersion}`;

    // create root nhost folder
    await mkdir(nhostDir);
    // .nhost is used for nhost specific configuration
    await mkdir(dotNhost);
    await writeFile(
      `${dotNhost}/nhost.yaml`,
      `project_id: ${selectedProjectId}`
    );

    // config.yaml holds configuration for GraphQL engine, PostgreSQL and HBP
    // it is also a requirement for hasura to work
    await writeFile(
      `${nhostDir}/config.yaml`,
      nunjucks.renderString(getNhostConfigTemplate(), project)
    );

    // create directory for migrations
    const migrationDirectory = `${nhostDir}/migrations`;
    if (await !exists(migrationDirectory)) {
      await mkdir(migrationDirectory);
    }

    // create directory for metadata
    const metadataDirectory = `${nhostDir}/metadata`;
    if (await !exists(metadataDirectory)) {
      await mkdir(metadataDirectory);
    }
    // create or append to .gitignore
    const ignoreFile = `${workingDir}/.gitignore`;

    await writeFile(ignoreFile, ".nhost\napi/node_modules", {
      flag: "a",
    });

    // .env.development
    const envFile = `${workingDir}/.env.development`;
    if (await !exists(envFile)) {
      await writeFile(envFile, "# env vars from Nhost\n");
    }

    const hasuraEndpoint = `https://${project.project_domain.hasura_domain}`;
    const adminSecret = project.hasura_gqe_admin_secret;

    let { spinner, stopSpinner } = spinnerWith(`Initializing ${project.name}`);

    try {
      // clear current migration information from remote
      await fetch(`${hasuraEndpoint}/v1/query`, {
        method: "POST",
        headers: {
          "Content-Type": "application/json",
          "x-hasura-admin-secret": adminSecret,
        },
        body: JSON.stringify({
          type: "run_sql",
          args: {
            sql: "TRUNCATE hdb_catalog.schema_migrations;",
          },
        }),
      });

      const commonOptions = `--endpoint ${hasuraEndpoint} --admin-secret ${adminSecret} --skip-update-check`;

      // create migrations from remote
      spinner.text = "Create migrations";
      let command = `docker run --rm -v $(pwd):/hasuracli ${dockerImage} migrate create "init" --from-server --schema "public" --schema "auth" ${commonOptions}`;
      await exec(command, { cwd: nhostDir });

      // // mark this migration as applied (--skip-execution) on the remote server
      // // so that it doesn't get run again when promoting local
      // // changes to that environment
      const initMigration = fs.readdirSync(migrationDirectory)[0];
      const version = initMigration.match(/^\d+/)[0];
      command = `docker run --rm -v $(pwd):/hasuracli nhost/hasura-cli-docker migrate apply --version "${version}" --skip-execution ${commonOptions}`;
      await exec(command, { cwd: nhostDir });

      // create metadata from remote
      spinner.text = "Create Hasura metadata";
      command = `docker run --rm -v $(pwd):/hasuracli ${dockerImage}  metadata export ${commonOptions}`;
      await exec(command, { cwd: nhostDir });

      // auth.roles and auth.providers plus any enum compatible tables that might exist
      // all enum compatible tables must contain at least one row
      // https://hasura.io/docs/1.0/graphql/core/schema/enums.html#creating-an-enum-compatible-table
      let seedTables = [];

      // use the API to check whether this project has enum compatible tables
      spinner.text = "Adding enum tables";
      command = `curl -d '{"type": "export_metadata", "args": {}}' -H 'X-Hasura-Admin-Secret: ${adminSecret}' ${hasuraEndpoint}/v1/query`;
      try {
        const response = await exec(command);
        const tables = JSON.parse(response.stdout).tables;
        // filter enum compatible tables
        const enumTables = tables.filter((table) => table.is_enum);
        enumTables.forEach(({ table }) => {
          seedTables.push(`${table.schema}.${table.name}`);
        });
      } catch (err) {}

      const fromTables = seedTables.reduce(
        (all, current) => `${all} --from-table ${current}`,
        ""
      );
      if (fromTables) {
        command = `docker run --rm -v $(pwd):/hasuracli ${dockerImage} seeds create roles_and_providers ${fromTables} ${commonOptions}`; 
        await exec(command, { cwd: nhostDir });
      }

      // add extensions to init migration
      spinner.text = "Add Postgres extensions to init migration";
      const extensions = await this._getExtensions(hasuraEndpoint, adminSecret);
      const extensionsWriteToFile = extensions
        .map((extension) => {
          return `CREATE EXTENSION IF NOT EXISTS ${extension};\n`;
        })
        .join("");
      extensionsWriteToFile.concat("\n\n");
      const sqlPath = `${migrationDirectory}/${initMigration}/up.sql`;
<<<<<<< HEAD
      var data = fs.readFileSync(sqlPath); //read existing contents into data
      var fd = fs.openSync(sqlPath, "w+");
      var buffer = Buffer.from(extensionsWriteToFile);
      fs.writeSync(fd, buffer, 0, buffer.length, 0); //write new data
      fs.writeSync(fd, data, 0, data.length, buffer.length); //append old data
      fs.close(fd);

      // write dev environment variables to .env.development
=======
      this._writeToFileSync(sqlPath, extensionsWriteToFile, "start");

      // add auth.roles to init migration
      spinner.text = "Add auth roles to init migration";
      const roles = await this._getRoles(hasuraEndpoint, adminSecret);
      let rolesSQL = `\n\nINSERT INTO auth.roles (role)\n    VALUES `;
      const rolesMap = roles.map((role) => `('${role}')`).join(", ");
      rolesSQL += `${rolesMap};\n\n`;
      this._writeToFileSync(sqlPath, rolesSQL, "end");

      // add auth.providers to init migration
      spinner.text = "Add auth providers to init migration";
      const providers = await this._getProviders(hasuraEndpoint, adminSecret);
      let providersSQL = `INSERT INTO auth.providers (provider)\n    VALUES `;
      const providersMap = providers
        .map((provider) => `('${provider}')`)
        .join(", ");
      providersSQL += `${providersMap};\n\n`;
      this._writeToFileSync(sqlPath, providersSQL, "end");

      // write ENV variables to .env.development
      spinner.text = "Adding env vars to .env.development";
>>>>>>> d9f93832
      await writeFile(
        envFile,
        project.project_env_vars
          .map((envVar) => `${envVar.name}=${envVar.dev_value}`)
          .join("\n")
      );

      await writeFile(
        envFile,
        `\nREGISTRATION_CUSTOM_FIELDS=${project.hbp_REGISTRATION_CUSTOM_FIELDS}\n`
      );

      if (project.backend_user_fields) {
        await this._writeToFileSync(
          envFile,
<<<<<<< HEAD
          `JWT_CUSTOM_FIELDS=${project.backend_user_fields}\n`,
          { flag: "a" }
=======
          `\JWT_CUSTOM_FIELDS=${project.backend_user_fields}\n`
>>>>>>> d9f93832
        );
      }

      if (project.hbp_DEFAULT_ALLOWED_USER_ROLES) {
        await this._writeToFileSync(
          envFile,
          `DEFAULT_ALLOWED_USER_ROLES=${project.hbp_DEFAULT_ALLOWED_USER_ROLES}\n`
        );
      }
      if (project.hbp_allowed_user_roles) {
        await this._writeToFileSync(
          envFile,
          `ALLOWED_USER_ROLES=${project.hbp_allowed_user_roles}\n`
        );
      }
    } catch (error) {
      this.log(`${chalk.red("Error!")} ${error.message}`);
      // spinner.fail();
      stopSpinner();
      this.log(`${chalk.red("Error!")} ${error.message}`);
      this.exit(1);
    }

    spinner.succeed();
    stopSpinner();

    this.log(`${chalk.green("Nhost project successfully initialized")}`);
  }
}

InitCommand.description = `Initialize current working directory as a Nhost project
...
Initialize current working directory as a Nhost project
`;

module.exports = InitCommand;<|MERGE_RESOLUTION|>--- conflicted
+++ resolved
@@ -258,7 +258,7 @@
         ""
       );
       if (fromTables) {
-        command = `docker run --rm -v $(pwd):/hasuracli ${dockerImage} seeds create roles_and_providers ${fromTables} ${commonOptions}`; 
+        command = `docker run --rm -v $(pwd):/hasuracli ${dockerImage} seeds create roles_and_providers ${fromTables} ${commonOptions}`;
         await exec(command, { cwd: nhostDir });
       }
 
@@ -272,16 +272,6 @@
         .join("");
       extensionsWriteToFile.concat("\n\n");
       const sqlPath = `${migrationDirectory}/${initMigration}/up.sql`;
-<<<<<<< HEAD
-      var data = fs.readFileSync(sqlPath); //read existing contents into data
-      var fd = fs.openSync(sqlPath, "w+");
-      var buffer = Buffer.from(extensionsWriteToFile);
-      fs.writeSync(fd, buffer, 0, buffer.length, 0); //write new data
-      fs.writeSync(fd, data, 0, data.length, buffer.length); //append old data
-      fs.close(fd);
-
-      // write dev environment variables to .env.development
-=======
       this._writeToFileSync(sqlPath, extensionsWriteToFile, "start");
 
       // add auth.roles to init migration
@@ -304,7 +294,6 @@
 
       // write ENV variables to .env.development
       spinner.text = "Adding env vars to .env.development";
->>>>>>> d9f93832
       await writeFile(
         envFile,
         project.project_env_vars
@@ -320,12 +309,8 @@
       if (project.backend_user_fields) {
         await this._writeToFileSync(
           envFile,
-<<<<<<< HEAD
           `JWT_CUSTOM_FIELDS=${project.backend_user_fields}\n`,
           { flag: "a" }
-=======
-          `\JWT_CUSTOM_FIELDS=${project.backend_user_fields}\n`
->>>>>>> d9f93832
         );
       }
 
