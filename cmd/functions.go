--- conflicted
+++ resolved
@@ -342,18 +342,10 @@
 		return err
 	}
 
-<<<<<<< HEAD
-	filesToAvoid := []string{
-		"node_modules",
-		"package.json",
-		"package-lock.json",
-		"yarn.lock",
-=======
 	// Install express module
 	cmd := exec.Cmd{
 		Path: nodeCLI,
 		Args: []string{nodeCLI, "install", "-g", "express"},
->>>>>>> ec6d2ac5
 	}
 
 	output, err := cmd.CombinedOutput()
